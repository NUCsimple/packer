--- conflicted
+++ resolved
@@ -135,7 +135,6 @@
     "user\_data\_file" values will have precedence. An instance's metadata can
     be obtained from at <http://169.254.169.254> on the launched instance.
 
-<<<<<<< HEAD
  - `user_data` (string) - User data to be used by cloud-init. See [the Oracle docs](https://docs.us-phoenix-1.oraclecloud.com/api/#/en/iaas/20160918/LaunchInstanceDetails) for more details. Generally speaking, it is easier to use the `user_data_file`,
    but you can use this option to put either the plaintext data or the base64
    encoded data directly into your Packer config.
@@ -144,18 +143,6 @@
 
  - `user_data_file` (string) - Path to a file to be used as user data by cloud-init. See [the Oracle docs](https://docs.us-phoenix-1.oraclecloud.com/api/#/en/iaas/20160918/LaunchInstanceDetails) for more details. Example:
    `"user_data_file": "./boot_config/myscript.sh"`
-=======
--   `user_data` (string) - user\_data to be used by cloud init. See [the Oracle
-    docs](https://docs.us-phoenix-1.oraclecloud.com/api/#/en/iaas/20160918/LaunchInstanceDetails)
-    for more details. Generally speaking, it is easier to use the
-    `user_data_file`, but you can use this option to put either the plaintext
-    data or the base64 encoded data directly into your Packer config.
-
--   `user_data_file` (string) - Path to a file to be used as user\_data by
-    cloud init. See [the Oracle
-    docs](https://docs.us-phoenix-1.oraclecloud.com/api/#/en/iaas/20160918/LaunchInstanceDetails)
-    for more details. Example: `"user_data_file": "./boot_config/myscript.sh"`
->>>>>>> eaf6e22d
 
 -   `tags` (map of strings) - Add one or more freeform tags to the resulting
     custom image. See [the Oracle
